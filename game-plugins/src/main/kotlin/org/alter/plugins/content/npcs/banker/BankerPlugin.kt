--- conflicted
+++ resolved
@@ -1,6 +1,5 @@
 package org.alter.plugins.content.npcs.banker
 
-<<<<<<< HEAD
 import org.alter.api.InterfaceDestination
 import org.alter.api.ext.*
 import org.alter.game.Server
@@ -9,15 +8,6 @@
 import org.alter.game.model.queue.QueueTask
 import org.alter.game.plugin.KotlinPlugin
 import org.alter.game.plugin.PluginRepository
-=======
-import org.alter.api.*
-import org.alter.api.ext.*
-import org.alter.game.*
-import org.alter.game.model.*
-import org.alter.game.model.entity.*
-import org.alter.game.model.queue.*
-import org.alter.game.plugin.*
->>>>>>> 7cdfc11d
 import org.alter.plugins.content.interfaces.bank.openBank
 
 class BankerPlugin(
@@ -46,52 +36,34 @@
         }
     }
 
-<<<<<<< HEAD
-    suspend fun dialog(it: QueueTask) {
-        it.chatNpc("Good day, how may I help you?")
-        when (options(it)) {
-            1 -> it.player.openBank()
-            2 -> openPin(it.player)
-            3 -> openCollect(it.player)
-            4 -> whatIsThisPlace(it)
-        }
-    }
-
-    suspend fun options(it: QueueTask): Int = it.options(
-        "I'd like to access my bank account, please.",
-        "I'd like to check my PIN settings.",
-        "I'd like to collect items.",
-        "What is this place?",
-    )
-
-    private suspend fun whatIsThisPlace(it: QueueTask) {
-        it.chatNpc("This is a branch of the Bank of Gielinor. We have<br>branches in many towns.", animation = 568)
-        it.chatPlayer("And what do you do?", animation = 554)
-        it.chatNpc(
-=======
     suspend fun dialog(player: Player, it: QueueTask) {
         it.chatNpc(player, "Good day, how may I help you?")
         when (options(player, it)) {
             1 -> player.openBank()
-            2 -> open_pin(player)
-            3 -> open_collect(player)
-            4 -> what_is_this_place(player, it)
+            2 -> openPin(player)
+            3 -> openCollect(player)
+            4 -> whatIsThisPlace(player, it)
         }
     }
 
     suspend fun options(player: Player, it: QueueTask): Int =
-        it.options(player,
+        it.options(
+            player,
             "I'd like to access my bank account, please.",
             "I'd like to check my PIN settings.",
             "I'd like to collect items.",
             "What is this place?",
         )
 
-    suspend fun what_is_this_place(player: Player, it: QueueTask) {
-        it.chatNpc(player, "This is a branch of the Bank of Gielinor. We have<br>branches in many towns.", animation = 568)
+    suspend fun whatIsThisPlace(player: Player, it: QueueTask) {
+        it.chatNpc(
+            player,
+            "This is a branch of the Bank of Gielinor. We have<br>branches in many towns.",
+            animation = 568
+        )
         it.chatPlayer(player, "And what do you do?", animation = 554)
-        it.chatNpc(player,
->>>>>>> 7cdfc11d
+        it.chatNpc(
+            player,
             "We will look after your items and money for you.<br>Leave your valuables with us if you want to keep them<br>safe.",
             animation = 569,
         )
