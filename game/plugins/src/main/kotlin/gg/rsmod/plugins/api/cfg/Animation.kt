package gg.rsmod.plugins.api.cfg

object Animation {
    const val RESET_CHARACTER = -1
    const val PICKUP_FROM_TABLE = 832
    const val USE_ITEM_ON_OBJECT_THAT_CAN_STORE_OBJECTS = 832
    const val LOOK_AT_MINIMAP_WHEN_FULLSCREEN = 5354
    const val PRAYER_BURY_BONE = 827
    const val DIG_WITH_SPADE = 831
<<<<<<< HEAD
=======
    /**
     * Prayer Animations
     */
    const val BURY_BONE_ANIM = 827
    const val ALTAR_ANIM = 896;
>>>>>>> bfdd65c1
    /**
     * Firemaking Animations
     */
    const val FIREMAKING_TINDERBOX = 733
    /**
     * Cooking Animations
     */
    const val COOKING_ON_FIRE = 883
    const val COOKING_ON_RANGE = 897
    /**
     * Runecrafting Animations
     */
    const val RUNECRAFTING_CRAFT_RUNES = 791
    /**
     * Herblore Animations
     */
    const val HERBLORE_POTION_MAKING = 363
    const val HERBLORE_CLEAN_HERB = 7531
    /**
     * Fishing Animations
     */
    const val FISHING_NET = 621
    const val FISHING_ROD = 622
    const val FISHING_HARPOON = 618
    const val FISHING_DRAGON_HARPOON = 7401
    const val FISHING_KARAMBWAN = 1193
    const val FISHING_LOBSTER_POT = 619
    /**
     * Woodcutting Animations
     */
    const val WOODCUTTING_BRONZE_AXE = 879
    const val WOODCUTTING_IRON_AXE = 877
    const val WOODCUTTING_STEEL_AXE = 875
    const val WOODCUTTING_BLACK_AXE = 873
    const val WOODCUTTING_MITHRIL_AXE = 871
    const val WOODCUTTING_ADAMANT_AXE = 869
    const val WOODCUTTING_RUNE_AXE = 867
    const val WOODCUTTING_DRAGON_AXE = 2846
    const val WOODCUTTING_INFERNAL_AXE = 2117
    const val WOODCUTTING_THIRDAGE_AXE = 7264
    const val WOODCUTTING_CRYSTAL_AXE = 8324
    /**
     * Mining Animations
     */
    const val MINING_BRONZE_PICKAXE = 625
    const val MINING_IRON_PICKAXE = 626
    const val MINING_STEEL_PICKAXE = 627
    const val MINING_BLACK_PICKAXE = 3873
    const val MINING_MITHRIL_PICKAXE = 629
    const val MINING_ADAMANT_PICKAXE = 628
    const val MINING_RUNE_PICKAXE = 624
    const val MINING_DRAGON_PICKAXE = 7139
    const val MINING_INFERNAL_PICKAXE = 4482
    const val MINING_THIRDAGE_PICKAXE = 7283
    const val MINING_CRYSTAL_PICKAXE = 8347
    /**
     * Smithing Animations
     */
    const val SMITHING_HAMMER = 3676
    const val SMITHING_ANVIL = 898
    const val SMITHING_SMELT = 896
    /**
     * Crafting Animations
     */
    const val CRAFTING_GLASS_BLOW = 884
    const val CRAFTING_POT_COOK = 1317
    const val CRAFTING_CUT_OPAL = 890
    const val CRAFTING_CUT_JADE = 891
    const val CRAFTING_CUT_REDTOPAZ = 892
    const val CRAFTING_CUT_SAPPHIRE = 888
    const val CRAFTING_CUT_EMERALD = 889
    const val CRAFTING_CUT_RUBY = 887
    const val CRAFTING_CUT_DIAMOND = 886
    const val CRAFTING_CUT_DRAGONSTONE = 885
    const val CRAFTING_CUT_ONYX = 2717
    const val CRAFTING_CUT_ZENYTE = 2717
    /**
     * Fletching Animations
     */
    const val FLETCHING_LOG_CUT = 1248
    const val FLETCHING_SHORTBOW_STRING = 6678
    const val FLETCHING_LONGBOW_STRING = 6684
    const val FLETCHING_OAK_SHORTBOW_STRING = 6679
    const val FLETCHING_OAK_LONGBOW_STRING = 6685
    const val FLETCHING_WILLOW_SHORTBOW_STRING = 6680
    const val FLETCHING_WILLOW_LONGBOW_STRING = 6686
    const val FLETCHING_MAPLE_SHORTBOW_STRING = 6681
    const val FLETCHING_MAPLE_LONGBOW_STRING = 6687
    const val FLETCHING_YEW_SHORTBOW_STRING = 6682
    const val FLETCHING_YEW_LONGBOW_STRING = 6688
    const val FLETCHING_MAGIC_SHORTBOW_STRING = 6683
    const val FLETCHING_MAGIC_LONGBOW_STRING = 6689
    const val FLETCHING_BRONZE_CBOW_U = 4436
    const val FLETCHING_BLUERITE_CBOW_U = 4437
    const val FLETCHING_IRON_CBOW_U = 4438
    const val FLETCHING_STEEL_CBOW_U = 4439
    const val FLETCHING_MITHRIL_CBOW_U = 4440
    const val FLETCHING_ADAMANT_CBOW_U = 4441
    const val FLETCHING_RUNITE_CBOW_U = 4442
    const val FLETCHING_DRAGON_CBOW_U = 7860
    const val FLETCHING_BRONZE_CBOW_STRING = 6680
    const val FLETCHING_BLUERITE_CBOW_STRING = 6686
    const val FLETCHING_IRON_CBOW_STRING = 6681
    const val FLETCHING_STEEL_CBOW_STRING = 6687
    const val FLETCHING_MITHRIL_CBOW_STRING = 6682
    const val FLETCHING_ADAMANT_CBOW_STRING = 6688
    const val FLETCHING_RUNITE_CBOW_STRING = 6683
    const val FLETCHING_DRAGON_CBOW_STRING = 6689
    /**
     * Farming Animations
     */
    const val FARMING_WATERING_CAN = 2293
    const val FARMING_RAKING = 2273
    const val FARMING_SEED_DIBBING = 2291
    const val FARMING_PICKING_VEGETABLE = 2282
    const val FARMING_PICKING_HERB = 2279
    const val FARMING_CURING = 2288
    const val FARMING_FILLING_POT = 2287
    const val FARMING_PLANTING_POT = 2272
    const val FARMING_PRUNING = 2275
    /**
     * Hunter Animations
     */
    const val HUNTER_TRAP = 827
    const val HUNTER_BUTTERFLY_NET = 6606
    /**
     * Thieving Animations
     */
    const val THIEVING_PICKPOCKET = 881
    const val THIEVING_STALL = 832
    /**
     * Agility Animations
     */
    const val AGILITY_CLIMB_UP = 828
    const val AGILITY_CLIMB_DOWN = 827
    const val AGILITY_LOG_WALK = 7134
    const val AGILITY_ROPE_SWING = 751
    const val AGILITY_PULL_UP = 2585
    const val AGILITY_JUMP_DOWN = 2586
    const val AGILITY_LAND_DOWN = 2688
    const val AGILITY_PREPARE_ZIP = 1601
    const val AGILITY_ZIP_LINE = 1602
    const val AGILITY_CLIMB_WALL = 840
    const val AGILITY_CROSS_LEDGE_RIGHT = 756
    const val AGILITY_CROSS_LEDGE_LEFT = 754
    const val AGILITY_JUMP = 3067
    const val AGILITY_STEPPING_STONE = 741
    const val AGILITY_PIPE_START =746
    const val AGILITY_PIPE_CRAWL = 749
    const val AGILITY_PIPE_EXIT = 748
    /**
     * Prayer Animations
     */
    const val BURY_BONE_ANIM = 827
    const val ALTAR_ANIM = 896;

}<|MERGE_RESOLUTION|>--- conflicted
+++ resolved
@@ -5,16 +5,12 @@
     const val PICKUP_FROM_TABLE = 832
     const val USE_ITEM_ON_OBJECT_THAT_CAN_STORE_OBJECTS = 832
     const val LOOK_AT_MINIMAP_WHEN_FULLSCREEN = 5354
-    const val PRAYER_BURY_BONE = 827
     const val DIG_WITH_SPADE = 831
-<<<<<<< HEAD
-=======
     /**
      * Prayer Animations
      */
     const val BURY_BONE_ANIM = 827
     const val ALTAR_ANIM = 896;
->>>>>>> bfdd65c1
     /**
      * Firemaking Animations
      */
@@ -165,10 +161,5 @@
     const val AGILITY_PIPE_START =746
     const val AGILITY_PIPE_CRAWL = 749
     const val AGILITY_PIPE_EXIT = 748
-    /**
-     * Prayer Animations
-     */
-    const val BURY_BONE_ANIM = 827
-    const val ALTAR_ANIM = 896;
 
 }